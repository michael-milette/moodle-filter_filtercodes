--- conflicted
+++ resolved
@@ -585,11 +585,7 @@
         if (stripos($text, '{categories') !== false) {
 
             // Retrieve list of top categories.
-<<<<<<< HEAD
             if ($CFG->branch >= 36) { // Moodle 3.6+.
-=======
-            if ($CFG->version >= 36) { // Moodle 3.6+.
->>>>>>> f37c1f0e
                 $categories = core_course_category::make_categories_list();
             } else {
                 require_once($CFG->libdir. '/coursecatlib.php');
@@ -667,28 +663,16 @@
             }
         }
 
-<<<<<<< HEAD
-        // Tag: {string:component_name}stringidentifier{/string} or {string}stringidentifier{/string}.
-        // If component_name (plugin) is not specified, will default to "moodle".
-        if (stripos($text, '{string:') !== false) {
-            // Replace {string:} tag and parameters with retrieved content.
-            $newtext = preg_replace_callback('/\{string:?(\w*)\}(\w+)\{\/string\}/is',
-=======
         // Tag: {getstring:component_name}stringidentifier{/getstring} or {getstring}stringidentifier{/getstring}.
         // If component_name (plugin) is not specified, will default to "moodle".
         if (stripos($text, '{/getstring}') !== false) {
             // Replace {getstring:} tag and parameters with retrieved content.
             $newtext = preg_replace_callback('/\{getstring:?(\w*)\}(\w+)\{\/getstring\}/is',
->>>>>>> f37c1f0e
                 function($matches) {
                     if (get_string_manager()->string_exists($matches[2], $matches[1])) {
                         return get_string($matches[2], $matches[1]);
                     } else {
-<<<<<<< HEAD
-                        return "{string" . (!empty($matches[1]) ? ":$matches[1]" : '') . "}$matches[2]{/string}";
-=======
                         return "{getstring" . (!empty($matches[1]) ? ":$matches[1]" : '') . "}$matches[2]{/getstring}";
->>>>>>> f37c1f0e
                     }
                 }, $text);
             if ($newtext !== false) {
