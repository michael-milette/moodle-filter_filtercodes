<?php
// This file is part of FilterCodes for Moodle - http://moodle.org/
//
// FilterCodes is free software: you can redistribute it and/or modify
// it under the terms of the GNU General Public License as published by
// the Free Software Foundation, either version 3 of the License, or
// (at your option) any later version.
//
// FilterCodes is distributed in the hope that it will be useful,
// but WITHOUT ANY WARRANTY; without even the implied warranty of
// MERCHANTABILITY or FITNESS FOR A PARTICULAR PURPOSE.  See the
// GNU General Public License for more details.
//
// You should have received a copy of the GNU General Public License
// along with Moodle.  If not, see <http://www.gnu.org/licenses/>.

/**
 * Main filter code for FilterCodes.
 *
 * @package    filter_filtercodes
 * @copyright  2017-2018 TNG Consulting Inc. - www.tngcosulting.ca
 * @author     Michael Milette
 * @license    http://www.gnu.org/copyleft/gpl.html GNU GPL v3 or later
 */

defined('MOODLE_INTERNAL') || die();

/**
 * Extends the moodle_text_filter class to provide plain text support for new tags.
 *
 * @copyright  2017-2018 TNG Consulting Inc. - www.tngconsulting.ca
 * @license    http://www.gnu.org/copyleft/gpl.html GNU GPL v3 or later
 */
class filter_filtercodes extends moodle_text_filter {
    /** @var object $archetypes Object array of Moodle archetypes. */
    public $archetypes = [];

    /**
     * Constructor: Get the role IDs associated with each of the archetypes.
     */
    public function __construct() {

        // Note: This array must correspond to the one in function hasminarchetype().
        $archetypelist = ['manager' => 1, 'coursecreator' => 2, 'editingteacher' => 3, 'teacher' => 4, 'student' => 5];
        foreach ($archetypelist as $archetype => $level) {
            $roleids = [];
            // Build array of roles.
            foreach ($roles = get_archetype_roles($archetype) as $role) {
                $roleids[] = $role->id;
            }
            $this->archetypes[$archetype] = (object) ['level' => $level, 'roleids' => $roleids];
        }
    }

    /**
     * Determine if any of the user's roles includes specified archetype.
     *
     * @param string $archetype Name of archetype.
     * @return boolean  Does: true, Does not: false.
     */
    private function hasarchetype($archetype) {
        // If not logged in or is just a guestuser, definitely doesn't have the archetype we want.
        if (!isloggedin() || isguestuser()) {
            return false;
        }

        // Handle caching of results.
        static $archetypes = [];
        if (isset($archetypes[$archetype])) {
            return $archetypes[$archetype];
        }

        global $USER, $PAGE;
        $archetypes[$archetype] = false;
        if (is_role_switched($PAGE->course->id)) { // Has switched roles.
            $context = context_course::instance($PAGE->course->id);
            $id = $USER->access['rsw'][$context->path];
            $archetypes[$archetype] = in_array($id, $this->archetypes[$archetype]->roleids);
        } else {
            // For each of the roles associated with the archetype, check if the user has one of the roles.
            foreach ($this->archetypes[$archetype]->roleids as $roleid) {
                if (user_has_role_assignment($USER->id, $roleid, $PAGE->context->id)) {
                    $archetypes[$archetype] = true;
                }
            }
        }
        return $archetypes[$archetype];
    }

    /**
     * Determine if the user only has a specified archetype amongst the user's role and no others.
     * Example: Can be a student but not also be a teacher or manager.
     *
     * @param string $archetype Name of archetype.
     * @return boolean Does: true, Does not: false.
     */
    private function hasonlyarchetype($archetype) {
        if ($this->hasarchetype($archetype)) {
            foreach ($this->archetypes as $archetypename => $properties) {
                if ($archetypename != $archetype && $this->hasarchetype($archetypename)) {
                    return false;
                }
            }
            global $PAGE;
            if (is_role_switched($PAGE->course->id)) {
                // Ignore site admin status if we have switched roles.
                return true;
            } else {
                return is_siteadmin();
            }
        }
        return false;
    }

    /**
     * Determine if the user has the specified archetype or one with elevated capabilities.
     * Example: Can be a teacher, course creator, manager or Administrator but not a student.
     *
     * @param string $minarchetype Name of archetype.
     * @return boolean User meets minimum archetype requirement: true, does not: false.
     */
    private function hasminarchetype($minarchetype) {
        // Note: This array must start with one blank entry followed by the same list found in in __construct().
        $archetypelist = ['', 'manager', 'coursecreator', 'editingteacher', 'teacher', 'student'];
        // For each archetype level between the one specified and 'manager'.
        for ($level = $this->archetypes[$minarchetype]->level; $level >= 1; $level--) {
            // Check to see if any of the user's roles correspond to the archetype.
            if ($this->hasarchetype($archetypelist[$level])) {
                return true;
            }
        }
        // Return true regardless of the archetype if we are an administrator and not in a switched role.
        global $PAGE;
        return !is_role_switched($PAGE->course->id) && is_siteadmin();
    }

    /**
     * Retrieves the URL for the user's profile picture, if one is available.
     *
     * @param object $user The Moodle user object for which we want a photo.
     * @return string URL to the photo image file but with $1 for the size.
     */
    private function getprofilepictureurl($user) {
        if (isloggedin() && $user->picture > 0) {
            $usercontext = context_user::instance($user->id, IGNORE_MISSING);
            $url = moodle_url::make_pluginfile_url($usercontext->id, 'user', 'icon', null, '/', "f$1") . '?rev=' . $user->picture;
        } else {
            // If the user does not have a profile picture, use the default faceless picture.
            global $PAGE, $CFG;
            $renderer = $PAGE->get_renderer('core');
            if ($CFG->branch >= 33) {
                $url = $renderer->image_url('u/f$1');
            } else {
                $url = $renderer->pix_url('u/f$1'); // Deprecated as of Moodle 3.3.
            }
        }
        return str_replace('/f%24', '/f$', $url);
    }

    /**
     * Determine if running on http or https. Same as Moodle's is_https() except that it is backwards compatible to Moodle 2.7.
     *
     * @return boolean true if protocol is https, false if http.
     */
    private function ishttps() {
        global $CFG;
        if ($CFG->branch >= 28) {
            $ishttps = is_https(); // Available as of Moodle 2.8.
        } else {
            $ishttps = ((!empty($_SERVER['HTTPS']) && $_SERVER['HTTPS'] !== 'off') || $_SERVER['SERVER_PORT'] == 443);
        }
        return $ishttps;
    }

    /**
     * Generates HTML code for a reCAPTCHA.
     *
     * @return string HTML Code for reCAPTCHA or blank if logged-in or Moodle reCAPTCHA is not configured.
     */
    private function getrecaptcha() {
        global $CFG;
        // Is user not logged-in or logged-in as guest?
        if (!isloggedin() || isguestuser()) {
            // Is Moodle reCAPTCHA configured?
            if (!empty($CFG->recaptchaprivatekey) && !empty($CFG->recaptchapublickey)) {
                // Yes? Generate reCAPTCHA.
                if (file_exists($CFG->libdir . '/recaptchalib_v2.php')) {
                    // For reCAPTCHA 2.0.
                    require_once($CFG->libdir . '/recaptchalib_v2.php');
                    return recaptcha_get_challenge_html(RECAPTCHA_API_URL, $CFG->recaptchapublickey);
                } else {
                    // For reCAPTCHA 1.0.
                    require_once($CFG->libdir . '/recaptchalib.php');
                    return recaptcha_get_html($CFG->recaptchapublickey, null, $this->ishttps());
                }
            } else if ($CFG->debugdisplay == 1) { // If debugging is set to DEVELOPER...
                // Show indicator that {reCAPTCHA} tag is not required.
                return 'Warning: The reCAPTCHA tag is not required here.';
            }
        }
        // Logged-in as non-guest user (reCAPTCHA is not required) or Moodle reCAPTCHA not configured.
        // Don't generate reCAPTCHA.
        return '';
    }

    /**
     * Extract content from another web page.
     * Example: Can be used to extract a shared privacy policy across your websites.
     *
     * @param string $url URL address of content source.
     * @param string $tag HTML tag that contains the information we want to retrieve.
     * @param string $class (optional) HTML tag class attribute we should match.
     * @param string $id (optional) HTML tag id attribute we should match.
     * @param string $code (optional) any URL encoded HTML code you want to insert after the retrieved content.
     * @return string Extracted content+optional code. If content is unavailable, returns message to contact webmaster.
     */
    private function scrapehtml($url, $tag, $class='', $id='', $code = '') {
        // Retrieve content. If the URL fails, return a message.
        $content = @file_get_contents($url);
        if (empty($content)) {
            return get_string('contentmissing', 'filter_filtercodes');
        }

        // Disable warnings.
        $libxmlpreviousstate = libxml_use_internal_errors(true);

        // Load content into DOM object.
        $dom = new DOMDocument();
        $dom->loadHTML($content);

        // Clear suppressed warnings.
        libxml_clear_errors();
        libxml_use_internal_errors($libxmlpreviousstate);

        // Scrape out the content we want. If not found, return everything.
        $xpath = new DOMXPath($dom);
        $query = "//${tag}";
        if (!empty($class)) {
            $query .= "[@class=\"${class}\"]";
        }
        if (!empty($id)) {
            $query .= "[@id=\"${id}\"]";
        }
        $tag = $xpath->query($query);
        $tag = $tag->item(0);

        return $dom->saveXML($tag) . urldecode($code);
    }

    /**
     * Main filter function called by Moodle.
     *
     * @param string $text   Content to be filtered.
     * @param array $options Moodle filter options. None are implemented in this plugin.
     * @return string Content with filters applied.
     */
    public function filter($text, array $options = []) {
        global $CFG, $SITE, $PAGE, $USER, $DB;

        if (strpos($text, '{') === false && strpos($text, '%7B') === false) {
            return $text;
        }

        $replace = []; // Array of key/value filterobjects.

        // Substitutions.

        if (isloggedin()) {
            $firstname = $USER->firstname;
            $lastname = $USER->lastname;
        } else {
            $firstname = get_string('defaultfirstname', 'filter_filtercodes');
            $lastname = get_string('defaultsurname', 'filter_filtercodes');
        }

        // Tag: {firstname}.
        if (stripos($text, '{firstname}') !== false) {
            $replace['/\{firstname\}/i'] = $firstname;
        }

        // Tag: {surname}.
        if (stripos($text, '{surname}') !== false) {
            $replace['/\{surname\}/i'] = $lastname;
        }

        // Tag: {lastname} (same as surname... just easier to remember).
        if (stripos($text, '{lastname}') !== false) {
            $replace['/\{lastname\}/i'] = $lastname;
        }

        // Tag: {fullname}.
        if (stripos($text, '{fullname}') !== false) {
            $replace['/\{fullname\}/i'] = trim($firstname . ' ' . $lastname);
        }

        // Tag: {alternatename}.
        if (stripos($text, '{alternatename}') !== false) {
            // If alternate name is empty, use firstname instead.
            if (isloggedin() && !empty(trim($USER->alternatename))) {
                $replace['/\{alternatename\}/i'] = $USER->alternatename;
            } else {
                $replace['/\{alternatename\}/i'] = $firstname;
            }
        }

        // Tag: {email}.
        if (stripos($text, '{email}') !== false) {
            $replace['/\{email\}/i'] = isloggedin() ? $USER->email : '';
        }

        // Tag: {city}.
        if (stripos($text, '{city}') !== false) {
            $replace['/\{city\}/i'] = isloggedin() ? $USER->city : '';
        }

        // Tag: {country}.
        if (stripos($text, '{country}') !== false) {
            $replace['/\{country\}/i'] = isloggedin() && !empty($USER->country) ? get_string($USER->country, 'countries') : '';
        }

        // Tag: {institution}.
        if (stripos($text, '{institution}') !== false) {
            $replace['/\{institution\}/i'] = isloggedin() ? $USER->institution : '';
        }

        // Tag: {department}.
        if (stripos($text, '{department}') !== false) {
            $replace['/\{department\}/i'] = isloggedin() ? $USER->department : '';
        }

        // Tag: {scrape url="" tag="" class="" id="" code=""}.
        if (stripos($text, '{scrape ') !== false) {
<<<<<<< HEAD
            // Replace {scrape} tag and parameters with retrieved content.
=======
            // Substitute the $1 in URL with value of (\w+), making sure to substitute text versions into numbers.
>>>>>>> dbe36b13
            $newtext = preg_replace_callback('/\{scrape\s+(.*?)\}/i',
                function ($matches) {
                    $scrape = '<' . substr($matches[0], 1, -1) . '/>';
                    $scrape = new SimpleXMLElement($scrape);
                    $url = (string) $scrape->attributes()->url;
                    $tag = (string) $scrape->attributes()->tag;
                    $class = (string) $scrape->attributes()->class;
                    $id = (string) $scrape->attributes()->id;
                    $code = (string) $scrape->attributes()->code;
                    return $this->scrapehtml($url, $tag, $class, $id, $code);
                }, $text);
            if ($newtext !== false) {
                $text = $newtext;
            }
<<<<<<< HEAD
=======
            $replace['/\{scrape\s+(\w+)\}/i'] = $text;
>>>>>>> dbe36b13
        }

        // Any {user*} tags.
        if (stripos($text, '{user') !== false) {

            // Tag: {username}.
            if (stripos($text, '{username}') !== false) {
                $replace['/\{username\}/i'] = isloggedin() ? $USER->username : get_string('defaultusername', 'filter_filtercodes');
            }

            // Tag: {userid}.
            if (stripos($text, '{userid}') !== false) {
                $replace['/\{userid\}/i'] = $USER->id;
            }
            // Alternative Tag: %7Buserid%7D (for encoded URLs).
            if (stripos($text, '%7Buserid%7D') !== false) {
                $replace['/%7Buserid%7D/i'] = $USER->id;
            }

            // Tags: {userpictureurl} and {userpictureimg}.
            if (stripos($text, '{userpicture') !== false) {
                // Tag: {userpictureurl size}. User photo URL.
                // Sizes: 2 or sm (small), 1 or md (medium), 3 or lg (large).
                if (stripos($text, '{userpictureurl ') !== false) {
                    $url = $this->getprofilepictureurl($USER);
                    // Substitute the $1 in URL with value of (\w+), making sure to substitute text versions into numbers.
                    $newtext = preg_replace_callback('/\{userpictureurl\s+(\w+)\}/i',
                        function ($matches) {
                            $sublist = ['sm' => '2', '2' => '2', 'md' => '1', '1' => '1', 'lg' => '3', '3' => '3'];
                            return '{userpictureurl ' . $sublist[$matches[1]] . '}';
                        }, $text);
                    if ($newtext !== false) {
                        $text = $newtext;
                    }
                    $replace['/\{userpictureurl\s+(\w+)\}/i'] = $url;
                }

                // Tag: {userpictureimg size}. User photo URL wrapped in HTML image tag.
                // Sizes: 2 or sm (small), 1 or md (medium), 3 or lg (large).
                if (stripos($text, '{userpictureimg ') !== false) {
                    $url = $this->getprofilepictureurl($USER);
                    $tag = '<img src="' . $url . '" alt="' . $firstname . ' ' . $lastname . '" class="userpicture">';
                    // Will substitute the $1 in URL with value of (\w+).
                    $newtext = preg_replace_callback('/\{userpictureimg\s+(\w+)\}/i',
                        function ($matches) {
                            $sublist = ['sm' => '2', '2' => '2', 'md' => '1', '1' => '1', 'lg' => '3', '3' => '3'];
                            return '{userpictureimg ' . $sublist[$matches[1]] . '}';
                        }, $text);
                    if ($newtext !== false) {
                        $text = $newtext;
                    }
                    $replace['/\{userpictureimg\s+(\w+)\}/i'] = $tag;
                }
            }

            // Tag: {usercount}.
            if (stripos($text, '{usercount}') !== false) {
                // Count total number of current users on the site.
                // Exclude deleted users, admin and guest.
                $cnt = $DB->count_records('user', array('deleted'=>0)) - 2;
                $replace['/\{usercount\}/i'] = $cnt;
            }

            // Tag: {usersactive}.
            if (stripos($text, '{usersactive}') !== false) {
                // Count total number of current users on the site.
                // Exclude deleted, suspended and unconfirmed users, admin and guest.
                $cnt = $DB->count_records('user', array('deleted' => 0, 'suspended' => 0, 'confirmed' => 1)) - 2;
                $replace['/\{usersactive\}/i'] = $cnt;
            }

            // Tag: {usersonline}.
            if (stripos($text, '{usersonline}') !== false) {
                $timetoshowusers = 300; // Within last number of seconds (300 = 5 minutes).
                // Count total number of online users on the site in the last 5 minutes.
                $cnt = $DB->count_records_select('logstore_standard_log',
                    'timecreated > UNIX_TIMESTAMP(date_sub(now(), interval 5 minute))', [], 'COUNT(DISTINCT userid)');
                $replace['/\{usersonline\}/i'] = $cnt;
            }

        }

        // Any {course*} or %7Bcourse*%7D tags.
        if (stripos($text, '{course') !== false || stripos($text, '%7Bcourse') !== false) {

            // Tag: {courseid}.
            if (stripos($text, '{courseid}') !== false) {
                $replace['/\{courseid\}/i'] = $PAGE->course->id;
            }
            // Alternative Tag: %7Bcourseid%7D (for encoded URLs).
            if (stripos($text, '%7Bcourseid%7D') !== false) {
                $replace['/%7Bcourseid%7D/i'] = $PAGE->course->id;
            }

            // Tag: {coursename}. The full name of this course.
            if (stripos($text, '{coursename}') !== false) {
                $course = $PAGE->course;
                if ($course->id == $SITE->id) { // Front page - use site name.
                    $replace['/\{coursename\}/i'] = format_string($SITE->fullname);
                } else { // In a course - use course full name.
                    $coursecontext = context_course::instance($course->id);
                    $replace['/\{coursename\}/i'] = format_string($course->fullname, true, ['context' => $coursecontext]);
                }
            }

            // Tag: {courseshortname}. The short name of this course.
            if (stripos($text, '{courseshortname}') !== false) {
                $course = $PAGE->course;
                if ($course->id == $SITE->id) { // Front page - use site name.
                    $replace['/\{courseshortname\}/i'] = format_string($SITE->fullname);
                } else { // In a course - use course full name.
                    $coursecontext = context_course::instance($course->id);
                    $replace['/\{courseshortname\}/i'] = format_string($course->shortname, true, ['context' => $coursecontext]);
                }
            }

            // Tag: {coursestartdate}. The name of this course.
            if (stripos($text, '{coursestartdate}') !== false) {
                if (empty($PAGE->course->startdate)) {
                    $PAGE->course->startdate = $DB->get_field_select('course', 'startdate', 'id = :id', ['id' => $course->id]);
                }
                if ($PAGE->course->startdate > 0) {
                    $replace['/\{coursestartdate\}/i'] = userdate($PAGE->course->startdate, get_string('strftimedatefullshort'));
                } else {
                    $replace['/\{coursestartdate\}/i'] = get_string('none');
                }
            }

            // Tag: {courseenddate}. The name of this course.
            if (stripos($text, '{courseenddate}') !== false) {
                if (empty($PAGE->course->enddate)) {
                    $PAGE->course->enddate = $DB->get_field_select('course', 'enddate', 'id = :id', ['id' => $course->id]);
                }
                if ($PAGE->course->enddate > 0) {
                    $replace['/\{courseenddate\}/i'] = userdate($PAGE->course->enddate, get_string('strftimedatefullshort'));
                } else {
                    $replace['/\{courseenddate\}/i'] = get_string('none');
                }
            }

            // Tag: {coursecompletiondate}. The name of this course.
            if (stripos($text, '{coursecompletiondate}') !== false) {
                if ($PAGE->course
                        && isset($CFG->enablecompletion)
                        && $CFG->enablecompletion == COMPLETION_ENABLED
                        && $PAGE->course->enablecompletion) {
                    $ccompletion = new completion_completion(['userid' => $USER->id, 'course' => $PAGE->course->id]);
                    if ($ccompletion->timecompleted) {
                        $replace['/\{coursecompletiondate\}/i'] = userdate($ccompletion->timecompleted,
                                get_string('strftimedatefullshort'));
                    } else {
                        $replace['/\{coursecompletiondate\}/i'] = get_string('notcompleted', 'completion');
                    }
                } else {
                    $replace['/\{coursecompletiondate\}/i'] = get_string('completionnotenabled', 'completion');
                }
            }

            // Tag: {coursecount}. The total number of courses.
            if (stripos($text, '{coursecount}') !== false) {
                // Count courses excluding front page.
                $cnt = $DB->count_records('course', array())- 1;
                $replace['/\{coursecount\}/i'] = $cnt;
            }

            // Tag: {coursesactive}. The total visible courses.
            if (stripos($text, '{coursesactive}') !== false) {
                // Count visible courses excluding front page.
                $cnt = $DB->count_records('course', array('visible' => 1))- 1;
                $replace['/\{coursesactive\}/i'] = $cnt;
            }

        }

        // Tag: {mycourses} and {mycoursesmenu}.
        if (stripos($text, '{mycourses') !== false) {
            if (isloggedin() && !isguestuser()) {

                // Retrieve list of user's enrolled courses.
                $sortorder = 'visible DESC';
                // Prevent undefined $CFG->navsortmycoursessort errors.
                if (empty($CFG->navsortmycoursessort)) {
                    $CFG->navsortmycoursessort = 'sortorder';
                }
                // Append the chosen sortorder.
                $sortorder = $sortorder . ',' . $CFG->navsortmycoursessort . ' ASC';
                $mycourses = enrol_get_my_courses('fullname,id', $sortorder);

                // Tag: {mycourses}. An unordered list of links to enrolled course.
                if (stripos($text, '{mycourses}') !== false) {
                    $list = '';
                    foreach ($mycourses as $mycourse) {
                        $list .= '<li><a href="' . (new moodle_url('/course/view.php', ['id' => $mycourse->id])) . '">' .
                                $mycourse->fullname . '</a></li>';
                    }
                    if (empty($list)) {
                        $list .= '<li>' . get_string(($CFG->branch >= 29 ? 'notenrolled' : 'nocourses'), 'grades') . '</li>';
                    }
                    $replace['/\{mycourses\}/i'] = '<ul class="mycourseslist">' . $list . '</ul>';
                }

                // Tag: {mycoursesmenu}. A custom menu list of enrolled course names with links.
                if (stripos($text, '{mycoursesmenu}') !== false) {
                    $list = '';
                    foreach ($mycourses as $mycourse) {
                        $list .= '-' . $mycourse->fullname . '|' .
                            (new moodle_url('/course/view.php', ['id' => $mycourse->id])) . PHP_EOL;
                    }
                    if (empty($list)) {
                        $list .= '-' . get_string(($CFG->branch >= 29 ? 'notenrolled' : 'nocourses'), 'grades') . PHP_EOL;
                    }
                    $replace['/\{mycoursesmenu\}/i'] = $list;
                }
                unset($list);
                unset($mycourses);

            } else { // Not logged in.
                // Replace tags with message indicating that you need to be logged in.
                $replace['/\{mycourses\}/i'] = '<ul class="mycourseslist"><li>' . get_string('loggedinnot') . '</li></ul>';
                $replace['/\{mycoursesmenu\}/i'] = '-' . get_string('loggedinnot') . PHP_EOL;
            }
        }

        // Any {site*} tags.
        if (stripos($text, '{site') !== false) {

            // Tag: {siteyear}. Current 4 digit year.
            if (stripos($text, '{siteyear}') !== false) {
                $replace['/\{siteyear\}/i'] = date('Y');
            }
        }

        // Tag: {categories} and {categoriesmenu}.
        if (stripos($text, '{categories') !== false) {

            // Retrieve list of top categories.
            require_once($CFG->libdir. '/coursecatlib.php');
            $categories = coursecat::make_categories_list();

            // Tag: {categories}. An unordered list of links to enrolled course.
            if (stripos($text, '{categories}') !== false) {
                $list = '';
                foreach ($categories as $id => $name) {
                    $list .= '<li><a href="' .
                            (new moodle_url('/course/index.php', ['categoryid' => $id])) . '">' . $name . '</a></li>';
                }
                $replace['/\{categories\}/i'] = '<ul class="categorylist">' . $list . '</ul>';
            }

            // Tag: {categoriesmenu}. A custom menu list course categories with links.
            if (stripos($text, '{categoriesmenu}') !== false) {
                $list = '';
                foreach ($categories as $id => $name) {
                    $list .= '-' . $name . '|/course/index.php?categoryid=' . $id . PHP_EOL;
                }
                $replace['/\{categoriesmenu\}/i'] = $list;
            }

            unset($list);
        }

        // Tag: {referer}.
        if (stripos($text, '{referer}') !== false) {
            if ($CFG->branch >= 28) {
                $replace['/\{referer\}/i'] = get_local_referer(false);
            } else {
                $replace['/\{referer\}/i'] = !empty($_SERVER['HTTP_REFERER']) ? $_SERVER['HTTP_REFERER'] : '';
            }
        }

        // Tag: {wwwroot}.
        if (stripos($text, '{wwwroot}') !== false) {
            $replace['/\{wwwroot\}/i'] = $CFG->wwwroot;
        }

        // Tag: {protocol}.
        if (stripos($text, '{protocol}') !== false) {
            $replace['/\{protocol\}/i'] = 'http'.($this->ishttps() ? 's' : '');
        }

        // Tag: {ipaddress}.
        if (stripos($text, '{ipaddress}') !== false) {
            $replace['/\{ipaddress\}/i'] = getremoteaddr();
        }

        // Any {sesskey} or %7Bsesskey%7D tags.
        // Tag: {sesskey}.
        if (stripos($text, '{sesskey}') !== false) {
            $replace['/\{sesskey\}/i'] = sesskey();
        }
        // Alternative Tag: %7Bsesskey%7D (for encoded URLs).
        if (stripos($text, '%7Bsesskey%7D') !== false) {
            $replace['/%7Bsesskey%7D/i'] = sesskey();
        }

        // Tag: {recaptcha}.
        if (stripos($text, '{recaptcha}') !== false) {
            $replace['/\{recaptcha\}/i'] = $this->getrecaptcha();
        }

        // Tag: {readonly}.
        // This is to be used in forms to make some fields read-only when user is logged-in as non-guest.
        if (stripos($text, '{readonly}') !== false) {
            if (isloggedin() && !isguestuser()) {
                $replace['/\{readonly\}/i'] = 'readonly="readonly"';
            } else {
                $replace['/\{readonly\}/i'] = '';
            }
        }

        // HTML tagging.

        // Tag: {nbsp}.
        if (stripos($text, '{nbsp}') !== false) {
            $replace['/\{nbsp\}/i'] = '&nbsp;';
        }
        // Tag: {langx xx}.
        if (stripos($text, '{langx ') !== false) {
            $replace['/\{langx\s+(\w+)\}(.*?)\{\/langx\}/ims'] = '<span lang="$1">$2</span>';
        }

        // Conditional block tags.

        if (strpos($text, '{if') !== false) { // If there are conditional tags.

            // Tags: {ifenrolled} and {ifnotenrolled}.
            if ($PAGE->course->id == $SITE->id) { // If frontpage course.
                // Everyone is automatically enrolled in the Front Page course.
                // Remove the ifenrolled tags.
                if (stripos($text, '{ifenrolled}') !== false) {
                    $replace['/\{ifenrolled\}/i'] = '';
                    $replace['/\{\/ifenrolled\}/i'] = '';
                }
                // Remove the ifnotenrolled strings.
                if (stripos($text, '{ifnotenrolled}') !== false) {
                    $replace['/\{ifnotenrolled\}(.*?)\{\/ifnotenrolled\}/ims'] = '';
                }
            } else {
                if ($this->hasarchetype('student')) { // If user is enrolled in the course.
                    // If enrolled, remove the ifenrolled tags.
                    if (stripos($text, '{ifenrolled}') !== false) {
                        $replace['/\{ifenrolled\}/i'] = '';
                        $replace['/\{\/ifenrolled\}/i'] = '';
                    }
                    // Remove the ifnotenrolled strings.
                    if (stripos($text, '{ifnotenrolled}') !== false) {
                        $replace['/\{ifnotenrolled\}(.*?)\{\/ifnotenrolled\}/ims'] = '';
                    }
                } else {
                    // Otherwise, remove the ifenrolled strings.
                    if (stripos($text, '{ifenrolled}') !== false) {
                        $replace['/\{ifenrolled\}(.*?)\{\/ifenrolled\}/ims'] = '';
                    }
                    // And remove the ifnotenrolled tags.
                    if (stripos($text, '{ifnotenrolled}') !== false) {
                        $replace['/\{ifnotenrolled\}/i'] = '';
                        $replace['/\{\/ifnotenrolled\}/i'] = '';
                    }
                }
            }

            // Tag: {ifstudent}. This is similar to {ifenrolled} but only displays if user is enrolled
            // but must be logged-in and must not have no additional higher level roles as well.
            // Example: Student but not Administrator, or Student but not Teacher.
            if ($this->hasonlyarchetype('student')) {
                if (stripos($text, '{ifstudent}') !== false) {
                    // Just remove the tags.
                    $replace['/\{ifstudent\}/i'] = '';
                    $replace['/\{\/ifstudent\}/i'] = '';
                }
            } else {
                // And remove the ifstudent strings.
                if (stripos($text, '{ifstudent}') !== false) {
                    $replace['/\{ifstudent\}(.*?)\{\/ifstudent\}/ims'] = '';
                }
            }

            // Tags: {ifloggedin} and {ifloggedout}.
            if (isloggedin() && !isguestuser()) { // If logged-in but not just as guest.
                // Just remove ifloggedin tags.
                if (stripos($text, '{ifloggedin}') !== false) {
                    $replace['/\{ifloggedin\}/i'] = '';
                    $replace['/\{\/ifloggedin\}/i'] = '';
                }
                // Remove the ifloggedout strings.
                if (stripos($text, '{ifloggedout}') !== false) {
                    $replace['/\{ifloggedout\}(.*?)\{\/ifloggedout\}/ims'] = '';
                }
            } else { // If logged-out.
                // Remove the ifloggedout tags.
                if (stripos($text, '{ifloggedout}') !== false) {
                    $replace['/\{ifloggedout\}/i'] = '';
                    $replace['/\{\/ifloggedout\}/i'] = '';
                }
                // Remove ifloggedin strings.
                if (stripos($text, '{ifloggedin}') !== false) {
                    $replace['/\{ifloggedin\}(.*?)\{\/ifloggedin\}/ims'] = '';
                }
            }

            // Tag: {ifguest}.
            if (stripos($text, '{ifguest}') !== false) {
                if (isguestuser()) { // If logged-in as guest.
                    // Just remove the tags.
                    $replace['/\{ifguest\}/i'] = '';
                    $replace['/\{\/ifguest\}/i'] = '';
                } else {
                    // If not logged-in as guest, remove the ifguest text.
                    $replace['/\{ifguest}(.*?)\{\/ifguest\}/ims'] = '';
                }
            }

            // Tag: {ifassistant}.
            if (stripos($text, '{ifassistant}') !== false) {
                // If an assistant (non-editing teacher).
                if ($this->hasarchetype('teacher') && stripos($text, '{ifassistant}') !== false) {
                    // Just remove the tags.
                    $replace['/\{ifassistant\}/i'] = '';
                    $replace['/\{\/ifassistant\}/i'] = '';
                } else {
                    // Remove the ifassistant strings.
                    $replace['/\{ifassistant\}(.*?)\{\/ifassistant\}/ims'] = '';
                }
            }

            // Tag: {ifteacher}.
            if (stripos($text, '{ifteacher}') !== false) {
                if ($this->hasarchetype('editingteacher')) { // If a teacher.
                    // Just remove the tags.
                    $replace['/\{ifteacher\}/i'] = '';
                    $replace['/\{\/ifteacher\}/i'] = '';
                } else {
                    // Remove the ifteacher strings.
                    $replace['/\{ifteacher\}(.*?)\{\/ifteacher\}/ims'] = '';
                }
            }

            // Tag: {ifcreator}.
            if (stripos($text, '{ifcreator}') !== false) {
                if ($this->hasarchetype('coursecreator')) { // If a course creator.
                    // Just remove the tags.
                    $replace['/\{ifcreator\}/i'] = '';
                    $replace['/\{\/ifcreator\}/i'] = '';
                } else {
                    // Remove the iscreator strings.
                    $replace['/\{ifcreator\}(.*?)\{\/ifcreator\}/ims'] = '';
                }
            }

            // Tag: {ifmanager}.
            if (stripos($text, '{ifmanager}') !== false) {
                if ($this->hasarchetype('manager')) { // If a manager.
                    // Just remove the tags.
                    $replace['/\{ifmanager\}/i'] = '';
                    $replace['/\{\/ifmanager\}/i'] = '';
                } else {
                    // Remove the ifmanager strings.
                    $replace['/\{ifmanager\}(.*?)\{\/ifmanager\}/ims'] = '';
                }
            }

            // Tag: {ifadmin}.
            global $PAGE;
            if (stripos($text, '{ifadmin}') !== false) {
                if (is_siteadmin() && !is_role_switched($PAGE->course->id)) { // If an administrator.
                    // Just remove the tags.
                    $replace['/\{ifadmin\}/i'] = '';
                    $replace['/\{\/ifadmin\}/i'] = '';
                } else {
                    // Remove the ifadmin strings.
                    $replace['/\{ifadmin\}(.*?)\{\/ifadmin\}/ims'] = '';
                }
            }

            // Tag: {ifdashboard}.
            if (stripos($text, '{ifdashboard}') !== false) {
                if ($PAGE->pagetype == 'my-index') { // If dashboard.
                    // Just remove the tags.
                    $replace['/\{ifdashboard\}/i'] = '';
                    $replace['/\{\/ifdashboard\}/i'] = '';
                } else {
                    // If not not on the front page, remove the ifdashboard text.
                    $replace['/\{ifdashboard}(.*?)\{\/ifdashboard\}/ims'] = '';
                }
            }

            // Tag: {ifhome}.
            if (stripos($text, '{ifhome}') !== false) {
                if ($PAGE->pagetype == 'site-index') { // If front page.
                    // Just remove the tags.
                    $replace['/\{ifhome\}/i'] = '';
                    $replace['/\{\/ifhome\}/i'] = '';
                } else {
                    // If not not on the front page, remove the ifhome text.
                    $replace['/\{ifhome}(.*?)\{\/ifhome\}/ims'] = '';
                }
            }

            if (strpos($text, '{ifmin') !== false) { // If there are conditional ifmin tags.

                // Tag: {ifminassistant}.
                if (stripos($text, '{ifminassistant}') !== false) {
                    // If an assistant (non-editing teacher) or above.
                    if ($this->hasminarchetype('teacher') && stripos($text, '{ifminassistant}') !== false) {
                        // Just remove the tags.
                        $replace['/\{ifminassistant\}/i'] = '';
                        $replace['/\{\/ifminassistant\}/i'] = '';
                    } else {
                        // Remove the ifminassistant strings.
                        $replace['/\{ifminassistant\}(.*?)\{\/ifminassistant\}/ims'] = '';
                    }
                }

                // Tag: {ifminteacher}.
                if (stripos($text, '{ifminteacher}') !== false) {
                    if ($this->hasminarchetype('editingteacher')) { // If a teacher or above.
                        // Just remove the tags.
                        $replace['/\{ifminteacher\}/i'] = '';
                        $replace['/\{\/ifminteacher\}/i'] = '';
                    } else {
                        // Remove the ifminteacher strings.
                        $replace['/\{ifminteacher\}(.*?)\{\/ifminteacher\}/ims'] = '';
                    }
                }

                // Tag: {ifmincreator}.
                if (stripos($text, '{ifmincreator}') !== false) {
                    if ($this->hasminarchetype('coursecreator')) { // If a course creator or above.
                        // Just remove the tags.
                        $replace['/\{ifmincreator\}/i'] = '';
                        $replace['/\{\/ifmincreator\}/i'] = '';
                    } else {
                        // Remove the iscreator strings.
                        $replace['/\{ifmincreator\}(.*?)\{\/ifmincreator\}/ims'] = '';
                    }
                }

                // Tag: {ifminmanager}.
                if (stripos($text, '{ifminmanager}') !== false) {
                    if ($this->hasminarchetype('manager')) { // If a manager or above.
                        // Just remove the tags.
                        $replace['/\{ifminmanager\}/i'] = '';
                        $replace['/\{\/ifminmanager\}/i'] = '';
                    } else {
                        // Remove the ifminmanager strings.
                        $replace['/\{ifminmanager\}(.*?)\{\/ifminmanager\}/ims'] = '';
                    }
                }

            }

        }

        // Apply all of the filtercodes at once.
        if (count($replace) > 0) {
            $newtext = preg_replace(array_keys($replace), array_values($replace), $text);
        } else {
            $newtext = null;
        }

        // Return original text if an error occurred during regex processing.
        if (is_null($newtext)) {
            return $text;
        } else {
            return $newtext;
        }

    }
}<|MERGE_RESOLUTION|>--- conflicted
+++ resolved
@@ -330,11 +330,8 @@
 
         // Tag: {scrape url="" tag="" class="" id="" code=""}.
         if (stripos($text, '{scrape ') !== false) {
-<<<<<<< HEAD
             // Replace {scrape} tag and parameters with retrieved content.
-=======
             // Substitute the $1 in URL with value of (\w+), making sure to substitute text versions into numbers.
->>>>>>> dbe36b13
             $newtext = preg_replace_callback('/\{scrape\s+(.*?)\}/i',
                 function ($matches) {
                     $scrape = '<' . substr($matches[0], 1, -1) . '/>';
@@ -349,10 +346,7 @@
             if ($newtext !== false) {
                 $text = $newtext;
             }
-<<<<<<< HEAD
-=======
             $replace['/\{scrape\s+(\w+)\}/i'] = $text;
->>>>>>> dbe36b13
         }
 
         // Any {user*} tags.
